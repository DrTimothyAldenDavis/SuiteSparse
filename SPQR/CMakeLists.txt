--- conflicted
+++ resolved
@@ -373,20 +373,12 @@
     endif ( )
 
     # Libraries required for Demo programs
-<<<<<<< HEAD
-    target_link_libraries ( qrsimple  PUBLIC spqr ${SPQR_CUDA} ${CHOLMOD_LIBRARIES} )
-    target_link_libraries ( qrsimplec PUBLIC spqr ${SPQR_CUDA} ${CHOLMOD_LIBRARIES} )
-    target_link_libraries ( qrsimplec_int32 PUBLIC spqr ${SPQR_CUDA} ${CHOLMOD_LIBRARIES} )
-    target_link_libraries ( qrdemo    PUBLIC spqr ${SPQR_CUDA} ${CHOLMOD_LIBRARIES} )
-    target_link_libraries ( qrdemoc   PUBLIC spqr ${SPQR_CUDA} ${CHOLMOD_LIBRARIES} )
-    target_link_libraries ( qrdemoc_int32   PUBLIC spqr ${SPQR_CUDA} ${CHOLMOD_LIBRARIES} )
-=======
     target_link_libraries ( qrsimple  PUBLIC spqr ${SPQR_CUDA} cholmod )
     target_link_libraries ( qrsimplec PUBLIC spqr ${SPQR_CUDA} cholmod )
+    target_link_libraries ( qrsimplec_int32 PUBLIC spqr ${SPQR_CUDA} cholmod )
     target_link_libraries ( qrdemo    PUBLIC spqr ${SPQR_CUDA} cholmod )
     target_link_libraries ( qrdemoc   PUBLIC spqr ${SPQR_CUDA} cholmod )
->>>>>>> bcf8ec41
-
+    target_link_libraries ( qrdemoc_int32   PUBLIC spqr ${SPQR_CUDA} cholmod )
 
     if ( SUITESPARSE_CUDA )
         target_link_libraries ( qrdemo_gpu   PUBLIC spqr ${SPQR_CUDA}
